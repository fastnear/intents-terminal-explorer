[package]
name = "nearx"
version = "0.3.0"
edition = "2021"
default-run = "nearx"

[lib]
name = "nearx"
path = "src/lib.rs"

[[bin]]
name = "nearx"
path = "src/bin/nearx.rs"
required-features = ["native"]

[[bin]]
name = "ratacat-proxy"
path = "src/bin/ratacat-proxy.rs"
required-features = ["proxy"]

[[bin]]
name = "nearx-web"
path = "src/bin/nearx-web.rs"
required-features = ["egui-web"]

[workspace]
resolver = "2"
members = [
  ".",                       # ratacat root
  "plugins/tx-analyzer",
  "plugins/validator-monitor"
]

[workspace.dependencies]
serde = { version = "1.0", features = ["derive"] }
serde_json = "1.0"
url = "2"
log = "0.4"
tauri-plugin-deep-link = "2.4"
tauri-plugin-single-instance = "2.0"

[features]
default = ["native"]
native = [
    "dep:crossterm",
    "dep:copypasta",
    "dep:rusqlite",
    "dep:notify",
    "dep:tokio-tungstenite",
    "dep:tungstenite",
    "dep:futures-util",
    "dep:rand",
    "dep:near-primitives",
    "dep:near-crypto",
    "dep:near-jsonrpc-client",
    "dep:near-jsonrpc-primitives",
    "dep:near-account-id",
    "dep:near-gas",
    "dep:near-token",
    "tokio/rt-multi-thread",
    "tokio/macros",
    "tokio/time",
    "tokio/signal",
    "tokio/fs",
    "tokio/io-util",
]
near-gas = ["dep:near-gas"]
near-token = ["dep:near-token"]
proxy = [
    "dep:axum",
    "dep:tower-http",
    "dep:near-primitives",
    "dep:near-crypto",
    "dep:near-jsonrpc-client",
    "dep:near-jsonrpc-primitives",
    "dep:near-account-id",
    "dep:near-gas",
    "dep:near-token",
    "tokio/full",
    "tokio/rt-multi-thread",
]

egui-web = [
    "dep:egui",
    "dep:eframe",
    "dep:egui_extras",
    "dep:wasm-bindgen",
    "dep:wasm-bindgen-futures",
    "dep:js-sys",
    "dep:web-sys",
    "dep:getrandom",
]

[dependencies]
# Core dependencies (both platforms)
anyhow = "1"
serde = { version = "1.0", features = ["derive"] }
serde_json = "1.0"
toml = "0.8"
clap = { version = "4.5", features = ["derive", "env"] }
async-trait = "0.1"
log = "0.4"
env_logger = "0.10"
base64 = "0.22"
cfg-if = "1"
urlencoding = "2.1"

# Ratatui (with conditional backend)
ratatui = { version = "0.29", default-features = false }

# Chrono with conditional WASM support
chrono = { version = "0.4", features = ["serde", "wasmbind"] }

# HTTP client (shared, with rustls for both platforms)
reqwest = { version = "0.12", default-features = false, features = ["json", "rustls-tls"] }

# Futures for async stream utilities (WASM needs for buffer_unordered)
futures = { version = "0.3", default-features = false, features = ["async-await", "std"] }

# NEAR Protocol crates
# Note: All near-* crates are optional because they have C dependencies or depend on crates with C dependencies
near-primitives = { version = "0.27.0", optional = true }
near-crypto = { version = "0.27.0", optional = true }
near-jsonrpc-client = { version = "0.15.0", features = ["any"], optional = true }
near-jsonrpc-primitives = { version = "0.27.0", optional = true }
near-account-id = { version = "1.0.0", optional = true }
near-gas = { version = "0.2", features = ["serde", "borsh"], optional = true }
near-token = { version = "0.2", features = ["serde", "borsh"], optional = true }

# Tokio (with different features per platform)
tokio = { version = "1", default-features = false }

# Native-only dependencies (optional)
crossterm = { version = "0.27", optional = true }
copypasta = { version = "0.10", optional = true }
rusqlite = { version = "0.31", features = ["bundled"], optional = true }
notify = { version = "6.1", optional = true }
tokio-tungstenite = { version = "0.21", optional = true }
tungstenite = { version = "0.21", optional = true }
futures-util = { version = "0.3", optional = true }
rand = { version = "0.8", optional = true }

# Web-only dependencies
egui = { version = "0.32", optional = true }
eframe = { version = "0.32", optional = true, default-features = false, features = ["glow", "default_fonts"] }
<<<<<<< HEAD
egui_extras = { version = "0.32", optional = true }
=======
egui_ratatui = { path = "vendor/egui_ratatui", optional = true }
soft_ratatui = { path = "vendor/soft_ratatui", optional = true, features = ["embedded-graphics", "unicodefonts"] }
>>>>>>> 4b591e3a
wasm-bindgen = { version = "0.2", optional = true }
wasm-bindgen-futures = { version = "0.4", optional = true }
js-sys = { version = "0.3", optional = true }
web-sys = { version = "0.3", optional = true, features = [
    "Window", "Navigator", "Clipboard", "Storage", "console", "Location", "Url", "UrlSearchParams",
    "Document", "HtmlElement", "HtmlCanvasElement", "Element", "EventTarget",
    "KeyboardEvent", "MouseEvent", "WheelEvent", "FocusEvent",
    "DomRect", "CssStyleDeclaration",
    "FontFaceSet", "FontFaceSetLoadStatus", "ResizeObserver", "ResizeObserverEntry",
    "History"
] }
getrandom = { version = "0.2", optional = true, features = ["js"] }

# Proxy-only dependencies (backend server)
axum = { version = "0.7", optional = true }
tower-http = { version = "0.6", optional = true, features = ["cors"] }

# Target-specific dependencies
[target.'cfg(target_arch = "wasm32")'.dependencies]
tokio = { version = "1", default-features = false, features = ["sync", "macros", "time", "rt"] }
wasm-bindgen = "0.2"
js-sys = "0.3"
wasm-bindgen-futures = "0.4"
web-sys = { version = "0.3", features = ["Window", "Navigator", "Clipboard", "Performance", "console"] }

[target.'cfg(not(target_arch = "wasm32"))'.dependencies]
ratatui = { version = "0.29", default-features = false, features = ["crossterm"] }
copypasta = "0.10"<|MERGE_RESOLUTION|>--- conflicted
+++ resolved
@@ -84,13 +84,14 @@
     "dep:egui",
     "dep:eframe",
     "dep:egui_extras",
+    "dep:egui_ratatui",
+    "dep:soft_ratatui",
     "dep:wasm-bindgen",
     "dep:wasm-bindgen-futures",
     "dep:js-sys",
     "dep:web-sys",
     "dep:getrandom",
 ]
-
 [dependencies]
 # Core dependencies (both platforms)
 anyhow = "1"
@@ -143,12 +144,9 @@
 # Web-only dependencies
 egui = { version = "0.32", optional = true }
 eframe = { version = "0.32", optional = true, default-features = false, features = ["glow", "default_fonts"] }
-<<<<<<< HEAD
 egui_extras = { version = "0.32", optional = true }
-=======
 egui_ratatui = { path = "vendor/egui_ratatui", optional = true }
 soft_ratatui = { path = "vendor/soft_ratatui", optional = true, features = ["embedded-graphics", "unicodefonts"] }
->>>>>>> 4b591e3a
 wasm-bindgen = { version = "0.2", optional = true }
 wasm-bindgen-futures = { version = "0.4", optional = true }
 js-sys = { version = "0.3", optional = true }
